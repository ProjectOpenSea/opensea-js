--- conflicted
+++ resolved
@@ -4174,9 +4174,6 @@
         metadata,
       ],
     ];
-<<<<<<< HEAD
-    return [args[0],
-=======
 
     // Estimate gas first
     try {
@@ -4184,7 +4181,6 @@
       const gasEstimate =
         await wyvernProtocolReadOnly.wyvernExchange.atomicMatch_.estimateGasAsync(
           args[0],
->>>>>>> 27d865db
           args[1],
           args[2],
           args[3],
@@ -4195,78 +4191,6 @@
           args[8],
           args[9],
           args[10],
-<<<<<<< HEAD
-          txnData];
-    // Estimate gas first
-//     try {
-//       // Typescript splat doesn't typecheck
-//       const gasEstimate =
-//         await this._wyvernProtocolReadOnly.wyvernExchange.atomicMatch_.estimateGasAsync(
-//           args[0],
-//           args[1],
-//           args[2],
-//           args[3],
-//           args[4],
-//           args[5],
-//           args[6],
-//           args[7],
-//           args[8],
-//           args[9],
-//           args[10],
-//           txnData
-//         );
-
-//       txnData.gas = this._correctGasAmount(gasEstimate);
-//     } catch (error) {
-//       console.error(`Failed atomic match with args: `, args, error);
-//       throw new Error(
-//         `Oops, the Ethereum network rejected this transaction :( The OpenSea devs have been alerted, but this problem is typically due an item being locked or untransferrable. The exact error was "${
-//           error instanceof Error
-//             ? error.message.substr(0, MAX_ERROR_LENGTH)
-//             : "unknown"
-//         }..."`
-//       );
-//     }
-
-//     // Then do the transaction
-//     try {
-//       this.logger(`Fulfilling order with gas set to ${txnData.gas}`);
-//       txHash =
-//         await this._wyvernProtocol.wyvernExchange.atomicMatch_.sendTransactionAsync(
-//           args[0],
-//           args[1],
-//           args[2],
-//           args[3],
-//           args[4],
-//           args[5],
-//           args[6],
-//           args[7],
-//           args[8],
-//           args[9],
-//           args[10],
-//           txnData
-//         );
-//     } catch (error) {
-//       console.error(error);
-
-//       this._dispatch(EventType.TransactionDenied, {
-//         error,
-//         buy,
-//         sell,
-//         accountAddress,
-//         matchMetadata: metadata,
-//       });
-
-//       throw new Error(
-//         `Failed to authorize transaction: "${
-//           error instanceof Error && error.message
-//             ? error.message
-//             : "user denied"
-//         }..."`
-//       );
-//     }
-//     return txHash;
-=======
           txnData
         );
 
@@ -4320,7 +4244,6 @@
       );
     }
     return txHash;
->>>>>>> 27d865db
   }
 
   private async _getRequiredAmountForTakingSellOrder(sell: Order) {
