--- conflicted
+++ resolved
@@ -4,13 +4,8 @@
 import { Schema } from 'wyvern-schemas/dist/types'
 import * as _ from 'lodash'
 import { OpenSeaAPI } from './api'
-<<<<<<< HEAD
-import { CanonicalWETH, ERC20, ERC721, WrappedNFT, WrappedNFTFactory, WrappedNFTLiquidationProxy, UniswapFactory, UniswapExchange, getMethod } from './contracts'
+import { CanonicalWETH, ERC20, ERC721, WrappedNFT, WrappedNFTFactory, WrappedNFTLiquidationProxy, UniswapFactory, UniswapExchange, StaticCheckTxOrigin, StaticCheckCheezeWizards, StaticCheckDecentralandEstates, CheezeWizardsBasicTournament, DecentralandEstates, getMethod } from './contracts'
 import { ECSignature, FeeMethod, HowToCall, Network, OpenSeaAPIConfig, OrderSide, SaleKind, UnhashedOrder, Order, UnsignedOrder, PartialReadonlyContractAbi, EventType, EventData, OpenSeaAsset, WyvernSchemaName, WyvernAtomicMatchParameters, OpenSeaFungibleToken, WyvernAsset, OpenSeaFees, Asset, OpenSeaAssetContract, WyvernNFTAsset, WyvernFTAsset, TokenStandardVersion } from './types'
-=======
-import { CanonicalWETH, ERC20, ERC721, StaticCheckTxOrigin, StaticCheckCheezeWizards, StaticCheckDecentralandEstates, CheezeWizardsBasicTournament, DecentralandEstates, getMethod } from './contracts'
-import { ECSignature, FeeMethod, HowToCall, Network, OpenSeaAPIConfig, OrderSide, SaleKind, UnhashedOrder, Order, UnsignedOrder, PartialReadonlyContractAbi, EventType, EventData, OpenSeaAsset, WyvernSchemaName, WyvernAtomicMatchParameters, FungibleToken, WyvernAsset, OpenSeaFees, Asset, OpenSeaAssetContract, WyvernAssetLocation, WyvernNFTAsset, WyvernFTAsset, NFTVersion } from './types'
->>>>>>> eaafc07c
 import {
   confirmTransaction,
   makeBigNumber, orderToJSON,
@@ -40,7 +35,6 @@
   annotateERC721TransferABI,
   CK_ADDRESS,
   CK_RINKEBY_ADDRESS,
-<<<<<<< HEAD
   getWyvernAsset,
   onDeprecated,
   WRAPPED_NFT_FACTORY_ADDRESS_MAINNET,
@@ -50,7 +44,6 @@
   UNISWAP_FACTORY_ADDRESS_MAINNET,
   UNISWAP_FACTORY_ADDRESS_RINKEBY,
   DEFAULT_WRAPPED_NFT_LIQUIDATION_UNISWAP_SLIPPAGE_IN_BASIS_POINTS,
-=======
   CHEEZE_WIZARDS_GUILD_ADDRESS,
   CHEEZE_WIZARDS_GUILD_RINKEBY_ADDRESS,
   CHEEZE_WIZARDS_BASIC_TOURNAMENT_ADDRESS,
@@ -61,7 +54,6 @@
   STATIC_CALL_CHEEZE_WIZARDS_ADDRESS,
   STATIC_CALL_CHEEZE_WIZARDS_RINKEBY_ADDRESS,
   STATIC_CALL_DECENTRALAND_ESTATES_ADDRESS,
->>>>>>> eaafc07c
 } from './utils'
 import { BigNumber } from 'bignumber.js'
 import { EventEmitter, EventSubscription } from 'fbemitter'
@@ -522,7 +514,7 @@
    * @param asset The asset to trade
    * @param accountAddress Address of the maker's wallet
    * @param startAmount Value of the offer, in units of the payment token (or wrapped ETH if no payment token address specified)
-   * @param quantity The number of assets to bid for (if fungible or semi-fungible). Defaults to 1.
+   * @param quantity The number of assets to bid for (if fungible or semi-fungible). Defaults to 1. In units, not base units, e.g. not wei.
    * @param expirationTime Expiration time for the order, in seconds. An expiration time of 0 means "never expire"
    * @param paymentTokenAddress Optional address for using an ERC-20 token in the order. If unspecified, defaults to W-ETH
    * @param sellOrder Optional sell order (like an English auction) to ensure fee compatibility
@@ -596,7 +588,7 @@
    * @param accountAddress Address of the maker's wallet
    * @param startAmount Price of the asset at the start of the auction. Units are in the amount of a token above the token's decimal places (integer part). For example, for ether, expected units are in ETH, not wei.
    * @param endAmount Optional price of the asset at the end of its expiration time. Units are in the amount of a token above the token's decimal places (integer part). For example, for ether, expected units are in ETH, not wei.
-   * @param quantity The number of assets to sell (if fungible or semi-fungible). Defaults to 1.
+   * @param quantity The number of assets to sell (if fungible or semi-fungible). Defaults to 1. In units, not base units, e.g. not wei.
    * @param expirationTime Expiration time for the order, in seconds. An expiration time of 0 means "never expire."
    * @param waitForHighestBid If set to true, this becomes an English auction that increases in price for every bid. The highest bid wins when the auction expires, as long as it's at least `startAmount`. `expirationTime` must be > 0.
    * @param paymentTokenAddress Address of the ERC-20 token to accept in return. If undefined or null, uses Ether.
@@ -1235,6 +1227,7 @@
    * @param asset The asset to trade
    * @param fromAddress The account address that currently owns the asset
    * @param toAddress The account address that will be acquiring the asset
+   * @param quantity The amount of the asset to transfer, if it's fungible (optional). In units (not base units), e.g. not wei.
    * @param useProxy Use the `fromAddress`'s proxy contract only if the `fromAddress` has already approved the asset for sale. Required if checking an ERC-721 v1 asset (like CryptoKitties) that doesn't check if the transferFrom caller is the owner of the asset (only allowing it if it's an approved address).
    * @param schemaName The Wyvern schema name corresponding to the asset type
    * @param retries How many times to retry if false
@@ -1259,7 +1252,8 @@
     }
 
     const schema = this._getSchema(schemaName)
-    const wyAsset = getWyvernAsset(schema, asset, new BigNumber(quantity))
+    const quantityBN = WyvernProtocol.toBaseUnitAmount(makeBigNumber(quantity), asset.decimals || 0)
+    const wyAsset = getWyvernAsset(schema, asset, quantityBN)
     const abi = schema.functions.transfer(wyAsset)
 
     let from = fromAddress
@@ -1348,7 +1342,7 @@
    * @param fromAddress The owner's wallet address
    * @param toAddress The recipient's wallet address
    * @param asset The fungible or non-fungible asset to transfer
-   * @param quantity The amount of the asset to transfer, if it's fungible (optional). In base units, e.g. wei.
+   * @param quantity The amount of the asset to transfer, if it's fungible (optional). In units (not base units), e.g. not wei.
    * @param schemaName The Wyvern schema name corresponding to the asset type.
    * Defaults to "ERC721" (non-fungible) assets, but can be ERC1155, ERC20, and others.
    * @returns Transaction hash
@@ -1364,7 +1358,8 @@
     ): Promise<string> {
 
     const schema = this._getSchema(schemaName)
-    const wyAsset = getWyvernAsset(schema, asset, new BigNumber(quantity))
+    const quantityBN = WyvernProtocol.toBaseUnitAmount(makeBigNumber(quantity), asset.decimals || 0)
+    const wyAsset = getWyvernAsset(schema, asset, quantityBN)
     const isCryptoKitties = wyAsset.address in [CK_ADDRESS, CK_RINKEBY_ADDRESS]
     // Since CK is common, infer isOldNFT from it in case user
     // didn't pass in `version`
@@ -1543,17 +1538,8 @@
     let transferFeeTokenAddress = null
     let maxTotalBountyBPS = DEFAULT_MAX_BOUNTY
 
-<<<<<<< HEAD
-    // If all assets are for the same contract and it's a non-private sale, use its fees
-    const firstAsset = assets && assets[0]
-    if (firstAsset && _.uniqBy(assets, a => a.tokenAddress).length == 1) {
-      const { tokenAddress, tokenId } = firstAsset
-      asset = await this.api.getAsset(tokenAddress, tokenId)
+    if (asset != null) {
       assetContract = asset.assetContract
-=======
-    if (asset != null) {
-        assetContract = asset.assetContract
->>>>>>> eaafc07c
     }
 
     if (assetContract) {
@@ -1938,53 +1924,43 @@
         schemaName: WyvernSchemaName }
     ): Promise<UnhashedOrder> {
 
-<<<<<<< HEAD
     accountAddress = validateAndFormatWalletAddress(this.web3, accountAddress)
     const schema = this._getSchema(schemaName)
     const quantityBN = WyvernProtocol.toBaseUnitAmount(makeBigNumber(quantity), asset.decimals || 0)
-    const wyAsset = getWyvernAsset(schema, asset, new BigNumber(quantity))
+    const wyAsset = getWyvernAsset(schema, asset, quantityBN)
     const isPrivate = buyerAddress != NULL_ADDRESS
+
+    const openSeaAsset = await this.api.getAsset(asset.tokenAddress, asset.tokenId)
+
     const { totalSellerFeeBPS,
             totalBuyerFeeBPS,
-            sellerBountyBPS } = await this.computeFees({ assets: [asset], side: OrderSide.Sell, isPrivate, extraBountyBasisPoints })
-=======
-        accountAddress = validateAndFormatWalletAddress(this.web3, accountAddress)
-        const schema = this._getSchema(schemaName)
-        const wyAsset = getWyvernNFTAsset(schema, asset.tokenId, asset.tokenAddress)
-        const isPrivate = buyerAddress != NULL_ADDRESS
->>>>>>> eaafc07c
-
-        const openSeaAsset: OpenSeaAsset = await this.api.getAsset(asset.tokenAddress, asset.tokenId)
-
-        const { totalSellerFeeBPS,
-                totalBuyerFeeBPS,
-                sellerBountyBPS } = await this.computeFees({ asset: openSeaAsset, side: OrderSide.Sell, isPrivate, extraBountyBasisPoints })
-
-        const { target, calldata, replacementPattern } = WyvernSchemas.encodeSell(schema, wyAsset, accountAddress)
-
-        const orderSaleKind = endAmount != null && endAmount !== startAmount
+            sellerBountyBPS } = await this.computeFees({ asset: openSeaAsset, side: OrderSide.Sell, isPrivate, extraBountyBasisPoints })
+
+    const { target, calldata, replacementPattern } = WyvernSchemas.encodeSell(schema, wyAsset, accountAddress)
+
+    const orderSaleKind = endAmount != null && endAmount !== startAmount
       ? SaleKind.DutchAuction
       : SaleKind.FixedPrice
 
-        const { basePrice, extra } = await this._getPriceParameters(paymentTokenAddress, expirationTime, startAmount, endAmount, waitForHighestBid)
-        const times = this._getTimeParameters(expirationTime, waitForHighestBid)
+    const { basePrice, extra } = await this._getPriceParameters(paymentTokenAddress, expirationTime, startAmount, endAmount, waitForHighestBid)
+    const times = this._getTimeParameters(expirationTime, waitForHighestBid)
     // Use buyer as the maker when it's an English auction, so Wyvern sets prices correctly
-        const feeRecipient = waitForHighestBid
+    const feeRecipient = waitForHighestBid
       ? NULL_ADDRESS
       : OPENSEA_FEE_RECIPIENT
 
     // Swap maker/taker fees when it's an English auction,
     // since these sell orders are takers not makers
-        const makerRelayerFee = waitForHighestBid
+    const makerRelayerFee = waitForHighestBid
       ? makeBigNumber(totalBuyerFeeBPS)
       : makeBigNumber(totalSellerFeeBPS)
-        const takerRelayerFee = waitForHighestBid
+    const takerRelayerFee = waitForHighestBid
       ? makeBigNumber(totalSellerFeeBPS)
       : makeBigNumber(totalBuyerFeeBPS)
 
-        const staticCallTargetAndExtraData = await this._getStaticCallTargetAndExtraData({asset: openSeaAsset, useTxnOriginStaticCall: waitForHighestBid})
-
-        return {
+    const staticCallTargetAndExtraData = await this._getStaticCallTargetAndExtraData({asset: openSeaAsset, useTxnOriginStaticCall: waitForHighestBid})
+
+    return {
       exchange: WyvernProtocol.getExchangeContractAddress(this._networkName),
       maker: accountAddress,
       taker: buyerAddress,
