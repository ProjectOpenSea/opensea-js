--- conflicted
+++ resolved
@@ -576,11 +576,7 @@
       endTime:
         expirationTime?.toString() ??
         getMaxOrderExpirationTimestamp().toString(),
-<<<<<<< HEAD
-      zone: DEFAULT_ZONE,
-=======
       zone: buildOfferResult.partialParameters.zone,
->>>>>>> 876845ab
       domain,
       salt: BigNumber.from(salt ?? 0).toString(),
       restrictedByZone: true,
