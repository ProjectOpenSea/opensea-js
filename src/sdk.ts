import { Seaport } from "@opensea/seaport-js";
import {
  ConsiderationInputItem,
  CreateInputItem,
  OrderComponents,
} from "@opensea/seaport-js/lib/types";
import { BigNumber } from "bignumber.js";
import { ethers, providers } from "ethers";
import { EventEmitter, EventSubscription } from "fbemitter";
import * as _ from "lodash";
import Web3 from "web3";
import { OpenSeaAPI } from "./api";
import {
  CK_ADDRESS,
  CONDUIT_KEYS_TO_CONDUIT,
  INVERSE_BASIS_POINT,
  NULL_ADDRESS,
  NULL_BLOCK_HASH,
  CROSS_CHAIN_DEFAULT_CONDUIT_KEY,
  DEFAULT_ZONE_BY_NETWORK,
  RPC_URL_PATH,
  WETH_ADDRESS_BY_NETWORK,
} from "./constants";
import { getMethod, CanonicalWETH } from "./contracts";
import {
  constructPrivateListingCounterOrder,
  getPrivateListingConsiderations,
  getPrivateListingFulfillments,
} from "./orders/privateListings";
import { OrderV2, PostOfferResponse } from "./orders/types";
import { DEFAULT_SEAPORT_CONTRACT_ADDRESS } from "./orders/utils";
import {
  Asset,
  ComputedFees,
  EventData,
  EventType,
  Network,
  OpenSeaAPIConfig,
  OpenSeaAsset,
  OpenSeaCollection,
  OrderSide,
  TokenStandardVersion,
<<<<<<< HEAD
  AssetType,
  FungibleAsset,
  NFTAsset,
  SchemaName,
=======
  WyvernAsset,
  WyvernFTAsset,
  WyvernNFTAsset,
  WyvernSchemaName,
>>>>>>> c82d1dfa
} from "./types";
import {
  encodeCall,
  encodeTransferCall,
  schemas,
  Schema,
} from "./utils/schemas/schema";
import { getCanonicalWrappedEther } from "./utils/tokens";
import {
  annotateERC20TransferABI,
  annotateERC721TransferABI,
  confirmTransaction,
  delay,
  getAssetType,
  makeBigNumber,
  sendRawTransaction,
  getMaxOrderExpirationTimestamp,
  hasErrorCode,
  getAssetItemType,
  BigNumberInput,
  getAddressAfterRemappingSharedStorefrontAddressToLazyMintAdapterAddress,
  feesToBasisPoints,
  isValidProtocol,
  toBaseUnitAmount,
} from "./utils/utils";

export class OpenSeaSDK {
  // Web3 instance to use
  public web3: Web3;
  public web3ReadOnly: Web3;
  // Ethers provider
  public ethersProvider: providers.Web3Provider;
  // Seaport v1.5 client
  public seaport_v1_5: Seaport;
  // Logger function to use when debugging
  public logger: (arg: string) => void;
  // API instance on this seaport
  public readonly api: OpenSeaAPI;

  private _networkName: Network;
  private _emitter: EventEmitter;

  /**
   * Your very own seaport.
   * Create a new instance of OpenSeaJS.
   * @param provider Web3 Provider to use for transactions. For example:
   *  `const provider = new Web3.providers.HttpProvider('https://mainnet.infura.io')`
   * @param apiConfig configuration options, including `networkName`
   * @param logger logger, optional, a function that will be called with debugging
   * @param wallet optional, if you'd like to use an ethers wallet for order posting
   *  information
   */
  constructor(
    provider: Web3["currentProvider"],
    apiConfig: OpenSeaAPIConfig = {},
    logger?: (arg: string) => void,
    wallet?: ethers.Wallet
  ) {
    // API config
    apiConfig.networkName = apiConfig.networkName || Network.Main;
    this.api = new OpenSeaAPI(apiConfig);

    this._networkName = apiConfig.networkName;

    const readonlyProvider = new Web3.providers.HttpProvider(
      `${this.api.apiBaseUrl}/${RPC_URL_PATH}`
    );

    const useReadOnlyProvider = apiConfig.useReadOnlyProvider ?? true;

    // Web3 Config
    this.web3 = new Web3(provider);
    this.web3ReadOnly = useReadOnlyProvider
      ? new Web3(readonlyProvider)
      : this.web3;

    // Ethers Config
    this.ethersProvider = new providers.Web3Provider(
      provider as providers.ExternalProvider
    );

    const providerOrSinger = wallet ? wallet : this.ethersProvider;

    this.seaport_v1_5 = new Seaport(providerOrSinger, {
      conduitKeyToConduit: CONDUIT_KEYS_TO_CONDUIT,
      overrides: {
        defaultConduitKey: CROSS_CHAIN_DEFAULT_CONDUIT_KEY,
      },
      seaportVersion: "1.5",
    });

    // Emit events
    this._emitter = new EventEmitter();

    // Debugging: default to nothing
    this.logger = logger || ((arg: string) => arg);
  }

  /**
   * Add a listener to a marketplace event
   * @param event An event to listen for
   * @param listener A callback that will accept an object with event data
   * @param once Whether the listener should only be called once
   */
  public addListener(
    event: EventType,
    listener: (data: EventData) => void,
    once = false
  ): EventSubscription {
    const subscription = once
      ? this._emitter.once(event, listener)
      : this._emitter.addListener(event, listener);
    return subscription;
  }

  /**
   * Remove an event listener, included here for completeness.
   * Simply calls `.remove()` on a subscription
   * @param subscription The event subscription returned from `addListener`
   */
  public removeListener(subscription: EventSubscription) {
    subscription.remove();
  }

  /**
   * Remove all event listeners. Good idea to call this when you're unmounting
   * a component that listens to events to make UI updates
   * @param event Optional EventType to remove listeners for
   */
  public removeAllListeners(event?: EventType) {
    this._emitter.removeAllListeners(event);
  }

  /**
   * Wrap ETH into W-ETH.
   * W-ETH is needed for placing buy orders (making offers).
   * Emits the `WrapEth` event when the transaction is prompted.
   * @param param0 __namedParameters Object
   * @param amountInEth How much ether to wrap
   * @param accountAddress Address of the user's wallet containing the ether
   */
  public async wrapEth({
    amountInEth,
    accountAddress,
  }: {
    amountInEth: number;
    accountAddress: string;
  }) {
    const token = getCanonicalWrappedEther(this._networkName);

    const amount = toBaseUnitAmount(makeBigNumber(amountInEth), token.decimals);

    this._dispatch(EventType.WrapEth, { accountAddress, amount });

    const txHash = await sendRawTransaction(
      this.web3,
      {
        from: accountAddress,
        to: token.address,
        value: amount,
        data: encodeCall(getMethod(CanonicalWETH, "deposit"), []),
      },
      (error) => {
        this._dispatch(EventType.TransactionDenied, { error, accountAddress });
      }
    );

    await this._confirmTransaction(txHash, EventType.WrapEth, "Wrapping ETH");
  }

  /**
   * Unwrap W-ETH into ETH.
   * Emits the `UnwrapWeth` event when the transaction is prompted.
   * @param param0 __namedParameters Object
   * @param amountInEth How much W-ETH to unwrap
   * @param accountAddress Address of the user's wallet containing the W-ETH
   */
  public async unwrapWeth({
    amountInEth,
    accountAddress,
  }: {
    amountInEth: number;
    accountAddress: string;
  }) {
    const token = getCanonicalWrappedEther(this._networkName);

    const amount = toBaseUnitAmount(makeBigNumber(amountInEth), token.decimals);

    this._dispatch(EventType.UnwrapWeth, { accountAddress, amount });

    const txHash = await sendRawTransaction(
      this.web3,
      {
        from: accountAddress,
        to: token.address,
        value: 0,
        data: encodeCall(getMethod(CanonicalWETH, "withdraw"), [
          amount.toString(),
        ]),
      },
      (error) => {
        this._dispatch(EventType.TransactionDenied, { error, accountAddress });
      }
    );

    await this._confirmTransaction(
      txHash,
      EventType.UnwrapWeth,
      "Unwrapping W-ETH"
    );
  }

  private getAmountWithBasisPointsApplied = (
    amount: BigNumber,
    basisPoints: number
  ) => {
    return amount
      .multipliedBy(basisPoints)
      .dividedBy(INVERSE_BASIS_POINT)
      .toString();
  };

  private async getFees({
    collection,
    paymentTokenAddress,
    startAmount,
    endAmount,
  }: {
    collection: OpenSeaCollection;
    paymentTokenAddress: string;
    startAmount: BigNumber;
    endAmount?: BigNumber;
  }): Promise<{
    sellerFee: ConsiderationInputItem;
    openseaSellerFees: ConsiderationInputItem[];
    collectionSellerFees: ConsiderationInputItem[];
  }> {
    // Seller fee basis points
    const osFees = collection.fees?.openseaFees;
    const creatorFees = collection.fees?.sellerFees;

    const openseaSellerFeeBasisPoints = feesToBasisPoints(osFees);
    const collectionSellerFeeBasisPoints = feesToBasisPoints(creatorFees);

    // Seller basis points
    const sellerBasisPoints =
      INVERSE_BASIS_POINT -
      openseaSellerFeeBasisPoints -
      collectionSellerFeeBasisPoints;

    const getConsiderationItem = (basisPoints: number, recipient?: string) => {
      return {
        token: paymentTokenAddress,
        amount: this.getAmountWithBasisPointsApplied(startAmount, basisPoints),
        endAmount: this.getAmountWithBasisPointsApplied(
          endAmount ?? startAmount,
          basisPoints
        ),
        recipient,
      };
    };

    const getConsiderationItemsFromFeeCategory = (
      feeCategory: Map<string, number>
    ): ConsiderationInputItem[] => {
      return Array.from(feeCategory.entries()).map(
        ([recipient, basisPoints]) => {
          return getConsiderationItem(basisPoints, recipient);
        }
      );
    };

    return {
      sellerFee: getConsiderationItem(sellerBasisPoints),
      openseaSellerFees:
        openseaSellerFeeBasisPoints > 0 && collection.fees
          ? getConsiderationItemsFromFeeCategory(osFees)
          : [],
      collectionSellerFees:
        collectionSellerFeeBasisPoints > 0 && collection.fees
          ? getConsiderationItemsFromFeeCategory(creatorFees)
          : [],
    };
  }

  private getAssetItems(
    assets: Asset[],
    quantities: BigNumber[] = [],
    fallbackSchema?: SchemaName
  ): CreateInputItem[] {
    return assets.map((asset, index) => ({
      itemType: getAssetItemType(this._getSchemaName(asset) ?? fallbackSchema),
      token:
        getAddressAfterRemappingSharedStorefrontAddressToLazyMintAdapterAddress(
          asset.tokenAddress
        ),
      identifier: asset.tokenId ?? undefined,
      amount: quantities[index].toString() ?? "1",
    }));
  }

  /**
   * Create a buy order to make an offer on an asset.
   * @param options Options for creating the buy order
   * @param options.asset The asset to trade
   * @param options.accountAddress Address of the maker's wallet
   * @param options.startAmount Value of the offer, in units of the payment token (or wrapped ETH if no payment token address specified)
   * @param options.quantity The number of assets to bid for (if fungible or semi-fungible). Defaults to 1. In units, not base units, e.g. not wei
   * @param options.domain An optional domain to be hashed and included in the first four bytes of the random salt.
   * @param options.salt Arbitrary salt. If not passed in, a random salt will be generated with the first four bytes being the domain hash or empty.
   * @param options.expirationTime Expiration time for the order, in seconds
   * @param options.paymentTokenAddress Optional address for using an ERC-20 token in the order. If unspecified, defaults to WETH
   */
  public async createBuyOrder({
    asset,
    accountAddress,
    startAmount,
    quantity = 1,
    domain,
    salt,
    expirationTime,
    paymentTokenAddress,
  }: {
    asset: Asset;
    accountAddress: string;
    startAmount: BigNumberInput;
    quantity?: BigNumberInput;
    domain?: string;
    salt?: string;
    expirationTime?: BigNumberInput;
    paymentTokenAddress?: string;
  }): Promise<OrderV2> {
    if (!asset.tokenId) {
      throw new Error("Asset must have a tokenId");
    }
    paymentTokenAddress =
      paymentTokenAddress ?? WETH_ADDRESS_BY_NETWORK[this._networkName];

    const openseaAsset = await this.api.getAsset(asset);
    const considerationAssetItems = this.getAssetItems(
      [openseaAsset],
      [makeBigNumber(quantity)]
    );

    const { basePrice } = await this._getPriceParameters(
      OrderSide.Buy,
      paymentTokenAddress,
      makeBigNumber(expirationTime ?? getMaxOrderExpirationTimestamp()),
      makeBigNumber(startAmount)
    );

    const { openseaSellerFees, collectionSellerFees: collectionSellerFees } =
      await this.getFees({
        collection: openseaAsset.collection,
        paymentTokenAddress,
        startAmount: basePrice,
      });
    const considerationFeeItems = [
      ...openseaSellerFees,
      ...collectionSellerFees,
    ];

    const { executeAllActions } = await this.seaport_v1_5.createOrder(
      {
        offer: [
          {
            token: paymentTokenAddress,
            amount: basePrice.toString(),
          },
        ],
        consideration: [...considerationAssetItems, ...considerationFeeItems],
        endTime:
          expirationTime?.toString() ??
          getMaxOrderExpirationTimestamp().toString(),
        zone: DEFAULT_ZONE_BY_NETWORK[this._networkName],
        domain,
        salt,
        restrictedByZone: false,
        allowPartialFills: true,
      },
      accountAddress
    );
    const order = await executeAllActions();

    return this.api.postOrder(order, {
      protocol: "seaport",
      protocolAddress: DEFAULT_SEAPORT_CONTRACT_ADDRESS,
      side: "bid",
    });
  }

  /**
   * Create a sell order to auction an asset.
   * @param options Options for creating the sell order
   * @param options.asset The asset to trade
   * @param options.accountAddress Address of the maker's wallet
   * @param options.startAmount Price of the asset at the start of the auction. Units are in the amount of a token above the token's decimal places (integer part). For example, for ether, expected units are in ETH, not wei.
   * @param options.endAmount Optional price of the asset at the end of its expiration time. Units are in the amount of a token above the token's decimal places (integer part). For example, for ether, expected units are in ETH, not wei.
   * @param options.quantity The number of assets to sell (if fungible or semi-fungible). Defaults to 1. In units, not base units, e.g. not wei.
   * @param options.domain An optional domain to be hashed and included in the first four bytes of the random salt.
   * @param options.salt Arbitrary salt. If not passed in, a random salt will be generated with the first four bytes being the domain hash or empty.
   * @param options.listingTime Optional time when the order will become fulfillable, in UTC seconds. Undefined means it will start now.
   * @param options.expirationTime Expiration time for the order, in UTC seconds.
   * @param options.paymentTokenAddress Address of the ERC-20 token to accept in return. If undefined or null, uses Ether.
   * @param options.buyerAddress Optional address that's allowed to purchase this item. If specified, no other address will be able to take the order, unless its value is the null address.
   */
  public async createSellOrder({
    asset,
    accountAddress,
    startAmount,
    endAmount,
    quantity = 1,
    domain,
    salt,
    listingTime,
    expirationTime,
    paymentTokenAddress = NULL_ADDRESS,
    buyerAddress,
  }: {
    asset: Asset;
    accountAddress: string;
    startAmount: BigNumberInput;
    endAmount?: BigNumberInput;
    quantity?: BigNumberInput;
    domain?: string;
    salt?: string;
    listingTime?: string;
    expirationTime?: BigNumberInput;
    paymentTokenAddress?: string;
    buyerAddress?: string;
  }): Promise<OrderV2> {
    if (!asset.tokenId) {
      throw new Error("Asset must have a tokenId");
    }

    const openseaAsset = await this.api.getAsset(asset);
    const offerAssetItems = this.getAssetItems(
      [openseaAsset],
      [makeBigNumber(quantity)]
    );

    const { basePrice, endPrice } = await this._getPriceParameters(
      OrderSide.Sell,
      paymentTokenAddress,
      makeBigNumber(expirationTime ?? getMaxOrderExpirationTimestamp()),
      makeBigNumber(startAmount),
      endAmount !== undefined ? makeBigNumber(endAmount) : undefined
    );

    const {
      sellerFee,
      openseaSellerFees,
      collectionSellerFees: collectionSellerFees,
    } = await this.getFees({
      collection: openseaAsset.collection,
      paymentTokenAddress,
      startAmount: basePrice,
      endAmount: endPrice,
    });
    const considerationFeeItems = [
      sellerFee,
      ...openseaSellerFees,
      ...collectionSellerFees,
    ];

    if (buyerAddress) {
      considerationFeeItems.push(
        ...getPrivateListingConsiderations(offerAssetItems, buyerAddress)
      );
    }

    const { executeAllActions } = await this.seaport_v1_5.createOrder(
      {
        offer: offerAssetItems,
        consideration: considerationFeeItems,
        startTime: listingTime,
        endTime:
          expirationTime?.toString() ??
          getMaxOrderExpirationTimestamp().toString(),
        zone: DEFAULT_ZONE_BY_NETWORK[this._networkName],
        domain,
        salt,
        restrictedByZone: false,
        allowPartialFills: true,
      },
      accountAddress
    );
    const order = await executeAllActions();

    return this.api.postOrder(order, {
      protocol: "seaport",
      protocolAddress: DEFAULT_SEAPORT_CONTRACT_ADDRESS,
      side: "ask",
    });
  }

  /**
   * Create a collection offer
   */
  public async createCollectionOffer({
    collectionSlug,
    accountAddress,
    amount,
    quantity,
    domain,
    salt,
    expirationTime,
    paymentTokenAddress,
  }: {
    collectionSlug: string;
    accountAddress: string;
    amount: string;
    quantity: number;
    domain?: string;
    salt?: string;
    expirationTime?: BigNumberInput;
    paymentTokenAddress: string;
  }): Promise<PostOfferResponse | null> {
    const collection = await this.api.getCollection(collectionSlug);
    const buildOfferResult = await this.api.buildOffer(
      accountAddress,
      quantity,
      collectionSlug
    );
    const item = buildOfferResult.partialParameters.consideration[0];
    const convertedConsiderationItem = {
      itemType: item.itemType,
      token: item.token,
      identifier: item.identifierOrCriteria,
      amount: item.startAmount,
    };

    const { basePrice } = await this._getPriceParameters(
      OrderSide.Buy,
      paymentTokenAddress,
      makeBigNumber(expirationTime ?? getMaxOrderExpirationTimestamp()),
      makeBigNumber(amount)
    );
    const { openseaSellerFees, collectionSellerFees: collectionSellerFees } =
      await this.getFees({
        collection,
        paymentTokenAddress,
        startAmount: basePrice,
        endAmount: basePrice,
      });

    const considerationItems = [
      convertedConsiderationItem,
      ...openseaSellerFees,
      ...collectionSellerFees,
    ];

    const payload = {
      offerer: accountAddress,
      offer: [
        {
          token: paymentTokenAddress,
          amount: basePrice.toString(),
        },
      ],
      consideration: considerationItems,
      endTime:
        expirationTime?.toString() ??
        getMaxOrderExpirationTimestamp().toString(),
      zone: DEFAULT_ZONE_BY_NETWORK[this._networkName],
      domain,
      salt,
      restrictedByZone: false,
      allowPartialFills: true,
    };

    const { executeAllActions } = await this.seaport_v1_5.createOrder(
      payload,
      accountAddress
    );
    const order = await executeAllActions();

    return this.api.postCollectionOffer(order, collectionSlug);
  }

  private async fulfillPrivateOrder({
    order,
    accountAddress,
    domain,
  }: {
    order: OrderV2;
    accountAddress: string;
    domain?: string;
  }): Promise<string> {
    if (!isValidProtocol(order.protocolAddress)) {
      throw new Error("Unsupported protocol");
    }

    if (!order.taker?.address) {
      throw new Error(
        "Order is not a private listing must have a taker address"
      );
    }
    const counterOrder = constructPrivateListingCounterOrder(
      order.protocolData,
      order.taker.address
    );
    const fulfillments = getPrivateListingFulfillments(order.protocolData);
    const transaction = await this.seaport_v1_5
      .matchOrders({
        orders: [order.protocolData, counterOrder],
        fulfillments,
        overrides: {
          value: counterOrder.parameters.offer[0].startAmount,
        },
        accountAddress,
        domain,
      })
      .transact();
    const transactionReceipt = await transaction.wait();

    await this._confirmTransaction(
      transactionReceipt.transactionHash,
      EventType.MatchOrders,
      "Fulfilling order"
    );
    return transactionReceipt.transactionHash;
  }

  /**
   * Fullfill or "take" an order for an asset, either a buy or sell order
   * @param options fullfillment options
   * @param options.order The order to fulfill, a.k.a. "take"
   * @param options.accountAddress The taker's wallet address
   * @param options.recipientAddress The optional address to receive the order's item(s) or curriencies. If not specified, defaults to accountAddress
   * @param options.domain An optional domain to be hashed and included at the end of fulfillment calldata
   * @returns Transaction hash for fulfilling the order
   */
  public async fulfillOrder({
    order,
    accountAddress,
    recipientAddress,
    domain,
  }: {
    order: OrderV2;
    accountAddress: string;
    recipientAddress?: string;
    domain?: string;
  }): Promise<string> {
    if (!isValidProtocol(order.protocolAddress)) {
      throw new Error("Unsupported protocol");
    }

    if (order.orderHash) {
      const result = await this.api.generateFulfillmentData(
        accountAddress,
        order.orderHash,
        order.protocolAddress,
        order.side
      );
      const signature = result.fulfillment_data.orders[0].signature;
      order.clientSignature = signature;
      order.protocolData.signature = signature;
    }

    const isPrivateListing = !!order.taker;
    if (isPrivateListing) {
      if (recipientAddress) {
        throw new Error(
          "Private listings cannot be fulfilled with a recipient address"
        );
      }
      return this.fulfillPrivateOrder({
        order,
        accountAddress,
        domain,
      });
    }

    const { executeAllActions } = await this.seaport_v1_5.fulfillOrder({
      order: order.protocolData,
      accountAddress,
      recipientAddress,
      domain,
    });
    const transaction = await executeAllActions();

    await this._confirmTransaction(
      transaction.hash,
      EventType.MatchOrders,
      "Fulfilling order"
    );
    return transaction.hash;
  }

  private async cancelSeaportOrders({
    orders,
    accountAddress,
    domain,
    protocolAddress,
  }: {
    orders: OrderComponents[];
    accountAddress: string;
    domain?: string;
    protocolAddress?: string;
  }): Promise<string> {
    if (!protocolAddress) {
      protocolAddress = DEFAULT_SEAPORT_CONTRACT_ADDRESS;
    }

    const transaction = await this.seaport_v1_5
      .cancelOrders(orders, accountAddress, domain)
      .transact();

    return transaction.hash;
  }

  /**
   * Cancel an order on-chain, preventing it from ever being fulfilled.
   * @param param0 __namedParameters Object
   * @param order The order to cancel
   * @param accountAddress The order maker's wallet address
   * @param domain An optional domain to be hashed and included at the end of fulfillment calldata
   */
  public async cancelOrder({
    order,
    accountAddress,
    domain,
  }: {
    order: OrderV2;
    accountAddress: string;
    domain?: string;
  }) {
    if (!isValidProtocol(order.protocolAddress)) {
      throw new Error("Unsupported protocol");
    }

    this._dispatch(EventType.CancelOrder, { orderV2: order, accountAddress });

    // Transact and get the transaction hash
    const transactionHash = await this.cancelSeaportOrders({
      orders: [order.protocolData.parameters],
      accountAddress,
      domain,
      protocolAddress: order.protocolAddress,
    });

    // Await transaction confirmation
    await this._confirmTransaction(
      transactionHash,
      EventType.CancelOrder,
      "Cancelling order"
    );
  }

  /**
   * Returns whether an order is fulfillable.
   * An order may not be fulfillable if a target item's transfer function
   * is locked for some reason, e.g. an item is being rented within a game
   * or trading has been locked for an item type.
   * @param param0 __namedParameters Object
   * @param order Order to check
   * @param accountAddress The account address that will be fulfilling the order
   * @param recipientAddress The optional address to receive the order's item(s) or curriencies. If not specified, defaults to accountAddress.
   * @param referrerAddress The optional address that referred the order
   */
  public async isOrderFulfillable({
    order,
    accountAddress,
  }: {
    order: OrderV2;
    accountAddress: string;
  }): Promise<boolean> {
    if (!isValidProtocol(order.protocolAddress)) {
      throw new Error("Unsupported protocol");
    }

    try {
      const isValid = await this.seaport_v1_5
        .validate([order.protocolData], accountAddress)
        .callStatic();
      return !!isValid;
    } catch (error) {
      if (hasErrorCode(error) && error.code === "CALL_EXCEPTION") {
        return false;
      }
      throw error;
    }
  }

  /**
   * Transfer a fungible or non-fungible asset to another address
   * @param param0 __namedParamaters Object
   * @param fromAddress The owner's wallet address
   * @param toAddress The recipient's wallet address
   * @param asset The fungible or non-fungible asset to transfer
   * @param quantity The amount of the asset to transfer, if it's fungible (optional). In units (not base units), e.g. not wei.
   * @returns Transaction hash
   */
  public async transfer({
    fromAddress,
    toAddress,
    asset,
    quantity = 1,
  }: {
    fromAddress: string;
    toAddress: string;
    asset: Asset;
    quantity?: number | BigNumber;
  }): Promise<string> {
    const schema = this._getSchema(this._getSchemaName(asset));
    const quantityBN = toBaseUnitAmount(
      makeBigNumber(quantity),
      asset.decimals || 0
    );
    const wyAsset = getAssetType(schema, asset, quantityBN);
    const isCryptoKitties = [CK_ADDRESS].includes(wyAsset.address);
    // Since CK is common, infer isOldNFT from it in case user
    // didn't pass in `version`
    const isOldNFT =
      isCryptoKitties ||
      (!!asset.version &&
        [TokenStandardVersion.ERC721v1, TokenStandardVersion.ERC721v2].includes(
          asset.version
        ));

    const abi =
      this._getSchemaName(asset) === SchemaName.ERC20
        ? annotateERC20TransferABI(wyAsset as FungibleAsset)
        : isOldNFT
        ? annotateERC721TransferABI(wyAsset as NFTAsset)
        : schema.functions.transfer(wyAsset);

    this._dispatch(EventType.TransferOne, {
      accountAddress: fromAddress,
      toAddress,
      asset: wyAsset,
    });

    const data = encodeTransferCall(abi, fromAddress, toAddress);
    const txHash = await sendRawTransaction(
      this.web3,
      {
        from: fromAddress,
        to: abi.target,
        data,
      },
      (error) => {
        this._dispatch(EventType.TransactionDenied, {
          error,
          accountAddress: fromAddress,
        });
      }
    );

    await this._confirmTransaction(
      txHash,
      EventType.TransferOne,
      `Transferring asset`
    );
    return txHash;
  }

  /**
   * Get an account's balance of any Asset.
   * @param param0 __namedParameters Object
   * @param accountAddress Account address to check
   * @param asset The Asset to check balance for
   * @param retries How many times to retry if balance is 0
   */
  public async getBalance(
    { accountAddress, asset }: { accountAddress: string; asset: Asset },
    retries = 1
  ): Promise<BigNumber> {
    const schema = this._getSchema(this._getSchemaName(asset));
    const wyAsset = getAssetType(schema, asset);

    if (schema.functions.countOf) {
      // ERC20 or ERC1155 (non-Enjin)

      const abi = schema.functions.countOf(wyAsset);
      const contract = new (this._getClientsForRead({
        retries,
      }).web3.eth.Contract)([abi], abi.target);
      const inputValues = abi.inputs
        .filter((x) => x.value !== undefined)
        .map((x) => x.value);

      const count = await contract.methods[abi.name](
        accountAddress,
        ...inputValues
      ).call();

      if (count !== undefined) {
        return new BigNumber(count);
      }
    } else if (schema.functions.ownerOf) {
      // ERC721 asset

      const abi = schema.functions.ownerOf(wyAsset);
      const contract = new (this._getClientsForRead({
        retries,
      }).web3.eth.Contract)([abi], abi.target);

      if (abi.inputs.filter((x) => x.value === undefined)[0]) {
        throw new Error(
          "Missing an argument for finding the owner of this asset"
        );
      }
      const inputValues = abi.inputs.map((i) => i.value.toString());
      try {
        const owner = await contract.methods[abi.name](...inputValues).call();
        if (owner) {
          return owner.toLowerCase() == accountAddress.toLowerCase()
            ? new BigNumber(1)
            : new BigNumber(0);
        }
        // eslint-disable-next-line no-empty
      } catch {}
    } else {
      // Missing ownership call - skip check to allow listings
      // by default
      throw new Error("Missing ownership schema for this asset type");
    }

    if (retries <= 0) {
      throw new Error("Unable to get current owner from smart contract");
    } else {
      await delay(500);
      // Recursively check owner again
      return await this.getBalance({ accountAddress, asset }, retries - 1);
    }
  }

  /**
<<<<<<< HEAD
   * Get the balance of a fungible token.
   * Convenience method for getAssetBalance for fungibles
   * @param param0 __namedParameters Object
   * @param accountAddress Account address to check
   * @param tokenAddress The address of the token to check balance for
   * @param schemaName Optional schema name for the fungible token
   * @param retries Number of times to retry if balance is undefined
   */
  public async getTokenBalance(
    {
      accountAddress,
      tokenAddress,
      schemaName = SchemaName.ERC20,
    }: {
      accountAddress: string;
      tokenAddress: string;
      schemaName?: SchemaName;
    },
    retries = 1
  ) {
    const asset: Asset = {
      tokenId: null,
      tokenAddress,
      schemaName,
    };
    return this.getAssetBalance({ accountAddress, asset }, retries);
  }

  /**
=======
>>>>>>> c82d1dfa
   * Compute the fees for an order
   * @param param0 __namedParameters
   * @param asset Asset to use for fees. May be blank ONLY for multi-collection bundles.
   * @param side The side of the order (buy or sell)
   * @param accountAddress The account to check fees for (useful if fees differ by account, like transfer fees)
   */
  public async computeFees({
    asset,
  }: {
    asset?: OpenSeaAsset;
    side: OrderSide;
  }): Promise<ComputedFees> {
    const openseaBuyerFeeBasisPoints = 0;
    let openseaSellerFeeBasisPoints = 0;
    const devBuyerFeeBasisPoints = 0;
    let devSellerFeeBasisPoints = 0;

    if (asset) {
      const fees = asset.collection.fees;
      openseaSellerFeeBasisPoints = +feesToBasisPoints(fees?.openseaFees);
      devSellerFeeBasisPoints = +feesToBasisPoints(fees?.sellerFees);
    }

    return {
      totalBuyerFeeBasisPoints:
        openseaBuyerFeeBasisPoints + devBuyerFeeBasisPoints,
      totalSellerFeeBasisPoints:
        openseaSellerFeeBasisPoints + devSellerFeeBasisPoints,
      openseaBuyerFeeBasisPoints,
      openseaSellerFeeBasisPoints,
      devBuyerFeeBasisPoints,
      devSellerFeeBasisPoints,
    };
  }

  /**
   * Instead of signing an off-chain order, you can approve an order
   * with on on-chain transaction using this method
   * @param order Order to approve
   * @param domain An optional domain to be hashed and included at the end of fulfillment calldata
   * @returns Transaction hash of the approval transaction
   */
  public async approveOrder(order: OrderV2, domain?: string) {
    if (!isValidProtocol(order.protocolAddress)) {
      throw new Error("Unsupported protocol");
    }

    this._dispatch(EventType.ApproveOrder, {
      orderV2: order,
      accountAddress: order.maker.address,
    });

    const transaction = await this.seaport_v1_5
      .validate([order.protocolData], order.maker.address, domain)
      .transact();

    await this._confirmTransaction(
      transaction.hash,
      EventType.ApproveOrder,
      "Approving order"
    );

    return transaction.hash;
  }

  /**
   * Validate fee parameters
   * @param totalBuyerFeeBasisPoints Total buyer fees
   * @param totalSellerFeeBasisPoints Total seller fees
   */
  private _validateFees(
    totalBuyerFeeBasisPoints: number,
    totalSellerFeeBasisPoints: number
  ) {
    const maxFeePercent = INVERSE_BASIS_POINT / 100;

    if (
      totalBuyerFeeBasisPoints > INVERSE_BASIS_POINT ||
      totalSellerFeeBasisPoints > INVERSE_BASIS_POINT
    ) {
      throw new Error(
        `Invalid buyer/seller fees: must be less than ${maxFeePercent}%`
      );
    }

    if (totalBuyerFeeBasisPoints < 0 || totalSellerFeeBasisPoints < 0) {
      throw new Error(`Invalid buyer/seller fees: must be at least 0%`);
    }
  }

  /**
   * Compute the `basePrice` and `extra` parameters to be used to price an order.
   * Also validates the expiration time and auction type.
   * @param tokenAddress Address of the ERC-20 token to use for trading.
   * Use the null address for ETH
   * @param expirationTime When the auction expires, or 0 if never.
   * @param startAmount The base value for the order, in the token's main units (e.g. ETH instead of wei)
   * @param endAmount The end value for the order, in the token's main units (e.g. ETH instead of wei). If unspecified, the order's `extra` attribute will be 0
   */
  private async _getPriceParameters(
    orderSide: OrderSide,
    tokenAddress: string,
    expirationTime: BigNumber,
    startAmount: BigNumber,
    endAmount?: BigNumber,
    waitingForBestCounterOrder = false,
    englishAuctionReservePrice?: BigNumber
  ) {
    const priceDiff =
      endAmount != null ? startAmount.minus(endAmount) : new BigNumber(0);
    const paymentToken = tokenAddress.toLowerCase();
    const isEther = tokenAddress == NULL_ADDRESS;
    const { tokens } = await this.api.getPaymentTokens({
      address: paymentToken,
    });
    const token = tokens[0];

    // Validation
    if (startAmount.isNaN() || startAmount == null || startAmount.lt(0)) {
      throw new Error(`Starting price must be a number >= 0`);
    }
    if (!isEther && !token) {
      throw new Error(`No ERC-20 token found for '${paymentToken}'`);
    }
    if (isEther && waitingForBestCounterOrder) {
      throw new Error(
        `English auctions must use wrapped ETH or an ERC-20 token.`
      );
    }
    if (isEther && orderSide === OrderSide.Buy) {
      throw new Error(`Offers must use wrapped ETH or an ERC-20 token.`);
    }
    if (priceDiff.lt(0)) {
      throw new Error(
        "End price must be less than or equal to the start price."
      );
    }
    if (priceDiff.gt(0) && expirationTime.eq(0)) {
      throw new Error(
        "Expiration time must be set if order will change in price."
      );
    }
    if (
      englishAuctionReservePrice &&
      !englishAuctionReservePrice.isZero() &&
      !waitingForBestCounterOrder
    ) {
      throw new Error("Reserve prices may only be set on English auctions.");
    }
    if (
      englishAuctionReservePrice &&
      !englishAuctionReservePrice.isZero() &&
      englishAuctionReservePrice < startAmount
    ) {
      throw new Error(
        "Reserve price must be greater than or equal to the start amount."
      );
    }

    // Note: toBaseUnitAmount(makeBigNumber(startAmount), token.decimals)
    // will fail if too many decimal places, so special-case ether
    const basePrice = isEther
      ? makeBigNumber(
          this.web3.utils.toWei(startAmount.toString(), "ether")
        ).integerValue()
      : toBaseUnitAmount(startAmount, token.decimals);

    const endPrice = endAmount
      ? isEther
        ? makeBigNumber(
            this.web3.utils.toWei(endAmount.toString(), "ether")
          ).integerValue()
        : toBaseUnitAmount(endAmount, token.decimals)
      : undefined;

    const extra = isEther
      ? makeBigNumber(
          this.web3.utils.toWei(priceDiff.toString(), "ether")
        ).integerValue()
      : toBaseUnitAmount(priceDiff, token.decimals);

    const reservePrice = englishAuctionReservePrice
      ? isEther
        ? makeBigNumber(
            this.web3.utils.toWei(
              englishAuctionReservePrice.toString(),
              "ether"
            )
          ).integerValue()
        : toBaseUnitAmount(englishAuctionReservePrice, token.decimals)
      : undefined;

    return { basePrice, extra, paymentToken, reservePrice, endPrice };
  }

  private _getSchemaName(asset: Asset | OpenSeaAsset) {
    if (asset.schemaName) {
      return asset.schemaName;
    } else if ("assetContract" in asset) {
      return asset.assetContract.schemaName;
    }

    return undefined;
  }

  private _getSchema(schemaName?: SchemaName): Schema<AssetType> {
    const schemaName_ = schemaName || SchemaName.ERC721;

    const schema = schemas[this._networkName].filter(
      (s) => s.name == schemaName_
    )[0];

    if (!schema) {
      throw new Error(
        `Trading for this asset (${schemaName_}) is not yet supported. Please contact us or check back later!`
      );
    }
    return schema;
  }

  private _dispatch(event: EventType, data: EventData) {
    this._emitter.emit(event, data);
  }

  /**
   * Get the clients to use for a read call
   * @param retries current retry value
   */
  private _getClientsForRead({ retries }: { retries: number }): {
    web3: Web3;
  } {
    if (retries > 0) {
      // Use injected provider by default
      return {
        web3: this.web3,
      };
    } else {
      // Use provided provider as fallback
      return {
        web3: this.web3ReadOnly,
      };
    }
  }

  private async _confirmTransaction(
    transactionHash: string,
    event: EventType,
    description: string,
    testForSuccess?: () => Promise<boolean>
  ): Promise<void> {
    const transactionEventData = { transactionHash, event };
    this.logger(`Transaction started: ${description}`);

    if (transactionHash == NULL_BLOCK_HASH) {
      // This was a smart contract wallet that doesn't know the transaction
      this._dispatch(EventType.TransactionCreated, { event });

      if (!testForSuccess) {
        // Wait if test not implemented
        this.logger(`Unknown action, waiting 1 minute: ${description}`);
        await delay(60 * 1000);
        return;
      }

      return await this._pollCallbackForConfirmation(
        event,
        description,
        testForSuccess
      );
    }

    // Normal wallet
    try {
      this._dispatch(EventType.TransactionCreated, transactionEventData);
      await confirmTransaction(this.web3, transactionHash);
      this.logger(`Transaction succeeded: ${description}`);
      this._dispatch(EventType.TransactionConfirmed, transactionEventData);
    } catch (error) {
      this.logger(`Transaction failed: ${description}`);
      this._dispatch(EventType.TransactionFailed, {
        ...transactionEventData,
        error,
      });
      throw error;
    }
  }

  private async _pollCallbackForConfirmation(
    event: EventType,
    description: string,
    testForSuccess: () => Promise<boolean>
  ): Promise<void> {
    return new Promise<void>((resolve, reject) => {
      const initialRetries = 60;

      const testResolve: (r: number) => Promise<void> = async (retries) => {
        const wasSuccessful = await testForSuccess();
        if (wasSuccessful) {
          this.logger(`Transaction succeeded: ${description}`);
          this._dispatch(EventType.TransactionConfirmed, { event });
          return resolve();
        } else if (retries <= 0) {
          return reject();
        }

        if (retries % 10 == 0) {
          this.logger(
            `Tested transaction ${
              initialRetries - retries + 1
            } times: ${description}`
          );
        }
        await delay(5000);
        return testResolve(retries - 1);
      };

      return testResolve(initialRetries);
    });
  }
}<|MERGE_RESOLUTION|>--- conflicted
+++ resolved
@@ -40,17 +40,10 @@
   OpenSeaCollection,
   OrderSide,
   TokenStandardVersion,
-<<<<<<< HEAD
   AssetType,
   FungibleAsset,
   NFTAsset,
   SchemaName,
-=======
-  WyvernAsset,
-  WyvernFTAsset,
-  WyvernNFTAsset,
-  WyvernSchemaName,
->>>>>>> c82d1dfa
 } from "./types";
 import {
   encodeCall,
@@ -981,38 +974,6 @@
   }
 
   /**
-<<<<<<< HEAD
-   * Get the balance of a fungible token.
-   * Convenience method for getAssetBalance for fungibles
-   * @param param0 __namedParameters Object
-   * @param accountAddress Account address to check
-   * @param tokenAddress The address of the token to check balance for
-   * @param schemaName Optional schema name for the fungible token
-   * @param retries Number of times to retry if balance is undefined
-   */
-  public async getTokenBalance(
-    {
-      accountAddress,
-      tokenAddress,
-      schemaName = SchemaName.ERC20,
-    }: {
-      accountAddress: string;
-      tokenAddress: string;
-      schemaName?: SchemaName;
-    },
-    retries = 1
-  ) {
-    const asset: Asset = {
-      tokenId: null,
-      tokenAddress,
-      schemaName,
-    };
-    return this.getAssetBalance({ accountAddress, asset }, retries);
-  }
-
-  /**
-=======
->>>>>>> c82d1dfa
    * Compute the fees for an order
    * @param param0 __namedParameters
    * @param asset Asset to use for fees. May be blank ONLY for multi-collection bundles.
