--- conflicted
+++ resolved
@@ -38,16 +38,8 @@
   OpenSeaAsset,
   OpenSeaCollection,
   OrderSide,
-<<<<<<< HEAD
-  TokenStandardVersion,
   AssetType,
-  FungibleAsset,
-  NFTAsset,
   SchemaName,
-=======
-  WyvernAsset,
-  WyvernSchemaName,
->>>>>>> 2356b0fe
 } from "./types";
 import { encodeCall, schemas, Schema } from "./utils/schemas/schema";
 import { getCanonicalWrappedEther } from "./utils/tokens";
@@ -827,82 +819,6 @@
   }
 
   /**
-<<<<<<< HEAD
-   * Transfer a fungible or non-fungible asset to another address
-   * @param param0 __namedParamaters Object
-   * @param fromAddress The owner's wallet address
-   * @param toAddress The recipient's wallet address
-   * @param asset The fungible or non-fungible asset to transfer
-   * @param quantity The amount of the asset to transfer, if it's fungible (optional). In units (not base units), e.g. not wei.
-   * @returns Transaction hash
-   */
-  public async transfer({
-    fromAddress,
-    toAddress,
-    asset,
-    quantity = 1,
-  }: {
-    fromAddress: string;
-    toAddress: string;
-    asset: Asset;
-    quantity?: number | BigNumber;
-  }): Promise<string> {
-    const schema = this._getSchema(this._getSchemaName(asset));
-    const quantityBN = toBaseUnitAmount(
-      makeBigNumber(quantity),
-      asset.decimals || 0
-    );
-    const wyAsset = getAssetType(schema, asset, quantityBN);
-    const isCryptoKitties = [CK_ADDRESS].includes(wyAsset.address);
-    // Since CK is common, infer isOldNFT from it in case user
-    // didn't pass in `version`
-    const isOldNFT =
-      isCryptoKitties ||
-      (!!asset.version &&
-        [TokenStandardVersion.ERC721v1, TokenStandardVersion.ERC721v2].includes(
-          asset.version
-        ));
-
-    const abi =
-      this._getSchemaName(asset) === SchemaName.ERC20
-        ? annotateERC20TransferABI(wyAsset as FungibleAsset)
-        : isOldNFT
-        ? annotateERC721TransferABI(wyAsset as NFTAsset)
-        : schema.functions.transfer(wyAsset);
-
-    this._dispatch(EventType.TransferOne, {
-      accountAddress: fromAddress,
-      toAddress,
-      asset: wyAsset,
-    });
-
-    const data = encodeTransferCall(abi, fromAddress, toAddress);
-    const txHash = await sendRawTransaction(
-      this.web3,
-      {
-        from: fromAddress,
-        to: abi.target,
-        data,
-      },
-      (error) => {
-        this._dispatch(EventType.TransactionDenied, {
-          error,
-          accountAddress: fromAddress,
-        });
-      }
-    );
-
-    await this._confirmTransaction(
-      txHash,
-      EventType.TransferOne,
-      `Transferring asset`
-    );
-    return txHash;
-  }
-
-  /**
-=======
->>>>>>> 2356b0fe
    * Get an account's balance of any Asset.
    * @param param0 __namedParameters Object
    * @param accountAddress Account address to check
