import { expect } from "chai";
import { OrderV2 } from "src/orders/types";
import { decodeTokenIds } from "../../src/utils/utils";

export const expectValidOrder = (
  order: OrderV2,
  usingDefaultMarketplaceFee = true
) => {
  const requiredFields = [
    "createdDate",
    "closingDate",
    "listingTime",
    "expirationTime",
    "orderHash",
    "maker",
    "taker",
    "protocolData",
    "protocolAddress",
    "currentPrice",
    "makerFees",
    "takerFees",
    "side",
    "orderType",
    "cancelled",
    "finalized",
    "markedInvalid",
    "makerAssetBundle",
    "takerAssetBundle",
    "remainingQuantity",
  ];
  for (const field of requiredFields) {
    expect(field in order).to.be.true;
  }
<<<<<<< HEAD
  if (usingDefaultMarketplaceFee) {
    if (order.makerFees.length > 0) {
      expect(parseInt(order.takerFees[0].basisPoints)).to.be.equal(0);
    } else {
      expect(parseInt(order.takerFees[0].basisPoints)).to.be.equal(50);
    }
  }
};
=======
};

describe("decodeTokenIds", () => {
  it('should return ["*"] when given "*" as input', () => {
    expect(decodeTokenIds("*")).deep.equal(["*"]);
  });

  it("should correctly decode a single number", () => {
    expect(decodeTokenIds("123")).deep.equal(["123"]);
  });

  it("should correctly decode multiple comma-separated numbers", () => {
    expect(decodeTokenIds("1,2,3,4")).deep.equal(["1", "2", "3", "4"]);
  });

  it("should correctly decode a single number", () => {
    expect(decodeTokenIds("10:10")).deep.equal(["10"]);
  });

  it("should correctly decode a range of numbers", () => {
    expect(decodeTokenIds("5:8")).deep.equal(["5", "6", "7", "8"]);
  });

  it("should correctly decode multiple ranges of numbers", () => {
    expect(decodeTokenIds("1:3,7:9")).deep.equal([
      "1",
      "2",
      "3",
      "7",
      "8",
      "9",
    ]);
  });

  it("should correctly decode a mix of single numbers and ranges", () => {
    expect(decodeTokenIds("1,3:5,8")).deep.equal(["1", "3", "4", "5", "8"]);
  });

  it("should throw an error for invalid input format", () => {
    expect(() => decodeTokenIds("1:3:5,8")).throw(
      "Invalid input format. Expected a valid comma-separated list of numbers and ranges.",
    );
    expect(() => decodeTokenIds("1;3:5,8")).throw(
      "Invalid input format. Expected a valid comma-separated list of numbers and ranges.",
    );
  });

  it("should throw an error for invalid range format", () => {
    expect(() => decodeTokenIds("5:2")).throws(
      "Invalid range. End value: 2 must be greater than or equal to the start value: 5.",
    );
  });

  it("should handle very large input numbers", () => {
    const encoded = "10000000000000000000000000:10000000000000000000000002";
    expect(decodeTokenIds(encoded)).deep.equal([
      "10000000000000000000000000",
      "10000000000000000000000001",
      "10000000000000000000000002",
    ]);
  });
});
>>>>>>> c06a3826
<|MERGE_RESOLUTION|>--- conflicted
+++ resolved
@@ -31,7 +31,6 @@
   for (const field of requiredFields) {
     expect(field in order).to.be.true;
   }
-<<<<<<< HEAD
   if (usingDefaultMarketplaceFee) {
     if (order.makerFees.length > 0) {
       expect(parseInt(order.takerFees[0].basisPoints)).to.be.equal(0);
@@ -39,8 +38,6 @@
       expect(parseInt(order.takerFees[0].basisPoints)).to.be.equal(50);
     }
   }
-};
-=======
 };
 
 describe("decodeTokenIds", () => {
@@ -102,5 +99,4 @@
       "10000000000000000000000002",
     ]);
   });
-});
->>>>>>> c06a3826
+});