{
  "name": "opensea-js",
<<<<<<< HEAD
  "version": "6.0.0",
=======
  "version": "5.0.3",
>>>>>>> 65fdc053
  "description": "JavaScript SDK for the OpenSea marketplace helps developers build new experiences using NFTs and our marketplace data!",
  "license": "MIT",
  "author": "OpenSea Developers",
  "homepage": "https://docs.opensea.io/reference/api-overview",
  "repository": {
    "type": "git",
    "url": "git+https://github.com/ProjectOpenSea/opensea-js.git"
  },
  "bugs": {
    "url": "https://github.com/ProjectOpenSea/opensea-js/issues"
  },
  "main": "lib/index.js",
  "files": [
    "lib",
    "src"
  ],
  "scripts": {
    "postinstall": "husky install",
    "prepare": "npm run build",
    "build": "npm run abi-type-gen && tsc -p tsconfig.build.json && npm run bundle",
    "bundle": "browserify lib/index.js -o lib/bundle.js",
    "abi-type-gen": "typechain --target=ethers-v5 src/abi/*.json --out-dir=src/typechain/contracts",
    "check-types": "tsc --noEmit --project tsconfig.json",
    "coverage-report": "nyc report --reporter=text-lcov | coveralls",
    "docs-build": "typedoc --out docs src/index.ts",
    "lint": "concurrently \"npm run check-types\" \"npm run prettier:check\" \"npm run eslint:check\"",
    "eslint:check": "eslint . --max-warnings 0 --ext .js,.ts",
    "eslint:fix": "npm run eslint:check -- --fix",
    "prettier:check": "prettier --check .",
    "prettier:check:package.json": "prettier-package-json --list-different",
    "prettier:fix": "prettier --write .",
    "test": "TS_NODE_COMPILER_OPTIONS='{\"module\":\"commonjs\"}' TS_NODE_TRANSPILE_ONLY=true nyc mocha -r ts-node/register test/**/*.spec.ts --exclude test/integration/**/*.ts --timeout 15000",
    "test:integration": "TS_NODE_COMPILER_OPTIONS='{\"module\":\"commonjs\"}' TS_NODE_TRANSPILE_ONLY=true nyc mocha -r ts-node/register -r dotenv/config test/integration/**/*.spec.ts --timeout 15000"
  },
  "types": "lib/index.d.ts",
  "dependencies": {
    "@opensea/seaport-js": "^2.0.0",
    "ethers": "^5.7.2",
    "isomorphic-unfetch": "^4.0.2"
  },
  "devDependencies": {
    "@typechain/ethers-v5": "^11.0.0",
    "@types/chai": "4.3.5",
    "@types/chai-as-promised": "^7.1.5",
    "@types/mocha": "^10.0.0",
    "@types/node": "^18.0.0",
    "@typescript-eslint/eslint-plugin": "^5.7.0",
    "@typescript-eslint/parser": "^5.7.0",
    "browserify": "^17.0.0",
    "chai": "4.3.7",
    "chai-as-promised": "^7.1.1",
    "concurrently": "8.0.1",
    "confusing-browser-globals": "^1.0.11",
    "coveralls": "^3.1.1",
    "dotenv": "^16.0.3",
    "eslint": "^8.4.1",
    "eslint-config-prettier": "^8.3.0",
    "eslint-import-resolver-typescript": "^3.0.0",
    "eslint-plugin-import": "^2.25.3",
    "eslint-plugin-prettier": "^4.0.0",
    "husky": "8.0.3",
    "lint-staged": "13.2.2",
    "mocha": "^10.0.0",
    "nyc": "^15.1.0",
    "prettier": "2.8.8",
    "prettier-package-json": "2.8.0",
    "ts-node": "10.9.1",
    "typechain": "^8.0.0",
    "typedoc": "^0.24.0",
    "typescript": "5.0.4"
  },
  "keywords": [
    "collectibles",
    "crypto",
    "ethereum",
    "javascript",
    "marketplace",
    "nft",
    "node",
    "non-fungible-tokens",
    "project-opensea",
    "sdk",
    "smart-contracts"
  ],
  "engines": {
    "node": ">=16.0.0"
  },
  "lint-staged": {
    "package.json": [
      "prettier-package-json --write"
    ],
    "**/*.{ts,tsx,js,jsx,html,md,mdx,yml,json}": [
      "prettier --write"
    ],
    "**/*.{ts,tsx,js,jsx}": [
      "eslint --cache --fix"
    ]
  },
  "nyc": {
    "exclude": [
      "src/utils/tokens/**/*.ts",
      "src/typechain"
    ]
  }
}<|MERGE_RESOLUTION|>--- conflicted
+++ resolved
@@ -1,10 +1,6 @@
 {
   "name": "opensea-js",
-<<<<<<< HEAD
   "version": "6.0.0",
-=======
-  "version": "5.0.3",
->>>>>>> 65fdc053
   "description": "JavaScript SDK for the OpenSea marketplace helps developers build new experiences using NFTs and our marketplace data!",
   "license": "MIT",
   "author": "OpenSea Developers",
@@ -65,8 +61,8 @@
     "eslint-import-resolver-typescript": "^3.0.0",
     "eslint-plugin-import": "^2.25.3",
     "eslint-plugin-prettier": "^4.0.0",
-    "husky": "8.0.3",
-    "lint-staged": "13.2.2",
+    "husky": "^8.0.3",
+    "lint-staged": "^13.2.2",
     "mocha": "^10.0.0",
     "nyc": "^15.1.0",
     "prettier": "2.8.8",
