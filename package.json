{
  "name": "opensea-js",
<<<<<<< HEAD
  "version": "3.0.0-beta.2",
=======
  "version": "2.0.2",
>>>>>>> e6d39cf0
  "description": "JavaScript SDK for the OpenSea marketplace. Let users buy or sell crypto collectibles and other cryptogoods, all on your own site!",
  "license": "MIT",
  "author": "OpenSea Developers",
  "homepage": "https://docs.opensea.io/v1.0/reference",
  "repository": {
    "type": "git",
    "url": "git+https://github.com/ProjectOpenSea/opensea-js.git"
  },
  "bugs": {
    "url": "https://github.com/ProjectOpenSea/opensea-js/issues"
  },
  "main": "lib/index.js",
  "files": [
    "lib"
  ],
  "scripts": {
    "abi-type-gen": "yarn run typechain --target=web3-v1 src/abi/*.json --out-dir=src/typechain/contracts",
    "build": "yarn abi-type-gen && tsc",
    "check-types": "tsc --noEmit --project tsconfig.json",
    "coverage-report": "nyc report --reporter=text-lcov | coveralls",
    "docs-build": "typedoc --out docs src/index.ts",
    "eslint:check": "eslint . --max-warnings 0 --ext .js,.ts",
    "lint:check": "concurrently \"yarn check-types\" \"yarn prettier:check\" \"yarn eslint:check\"",
    "prepare": "husky install && npm run build",
    "test": "TS_NODE_COMPILER_OPTIONS='{\"module\":\"commonjs\"}' TS_NODE_TRANSPILE_ONLY=true nyc mocha -r ts-node/register src/__tests__/**/*.ts --timeout 15000",
    "prettier:check": "prettier --check .",
    "prettier:check:package.json": "yarn prettier-package-json --list-different",
    "prettier:fix": "prettier --write ."
  },
  "types": "lib/index.d.ts",
  "dependencies": {
    "bignumber.js": "9.0.1",
    "ethereumjs-abi": "git+https://github.com/ProjectWyvern/ethereumjs-abi.git",
    "ethereumjs-util": "^5.2.0",
    "fbemitter": "2.1.1",
    "isomorphic-unfetch": "^2.1.1",
    "lodash": "^4.17.21",
    "query-string": "^6.11.1",
    "web3": "1.7.0",
    "wyvern-js": "git+https://github.com/ProjectOpenSea/wyvern-js.git#7823dfdf5a272ebbc6a46e66d23563a9d6cc1be2",
    "wyvern-schemas": "git+https://github.com/ProjectOpenSea/wyvern-schemas.git#0a8d569931ddb6faa6e96f5a60fa2f83f0a8750e"
  },
  "devDependencies": {
    "@typechain/web3-v1": "^5.0.0",
    "@types/chai": "4.3.0",
    "@types/fbemitter": "^2.0.32",
    "@types/lodash": "^4.14.178",
    "@types/mocha": "^9.0.0",
    "@types/node": "^9.3.0",
    "@types/query-string": "^6.1.0",
    "@typescript-eslint/eslint-plugin": "^5.7.0",
    "@typescript-eslint/parser": "^5.7.0",
    "chai": "4.3.4",
    "concurrently": "6.5.1",
    "confusing-browser-globals": "^1.0.11",
    "coveralls": "^3.1.1",
    "eslint": "^8.4.1",
    "eslint-config-prettier": "^8.3.0",
    "eslint-import-resolver-typescript": "^2.5.0",
    "eslint-plugin-import": "^2.25.3",
    "eslint-plugin-jest": "^25.3.0",
    "eslint-plugin-prettier": "^4.0.0",
    "ethereum-types": "^3.6.0",
    "husky": "7.0.4",
    "lint-staged": "12.1.2",
    "mocha": "^9.1.3",
    "nyc": "^15.1.0",
    "prettier": "2.5.1",
    "prettier-package-json": "2.6.0",
    "ts-node": "10.4.0",
    "typechain": "^7.0.0",
    "typedoc": "0.22.10",
    "types-bn": "^0.0.1",
    "types-ethereumjs-util": "0.0.8",
    "typescript": "4.5.4"
  },
  "keywords": [
    "collectibles",
    "crypto",
    "ethereum",
    "javascript",
    "marketplace",
    "nft",
    "node",
    "non-fungible-tokens",
    "project-opensea",
    "sdk",
    "smart-contracts"
  ],
  "lint-staged": {
    "package.json": [
      "prettier-package-json --write"
    ],
    "**/*.{ts,tsx,js,jsx,html,md,mdx,yml,json}": [
      "prettier --write"
    ],
    "**/*.{ts,tsx,js,jsx}": [
      "eslint --cache --fix"
    ]
  }
}<|MERGE_RESOLUTION|>--- conflicted
+++ resolved
@@ -1,10 +1,6 @@
 {
   "name": "opensea-js",
-<<<<<<< HEAD
-  "version": "3.0.0-beta.2",
-=======
-  "version": "2.0.2",
->>>>>>> e6d39cf0
+  "version": "3.0.0",
   "description": "JavaScript SDK for the OpenSea marketplace. Let users buy or sell crypto collectibles and other cryptogoods, all on your own site!",
   "license": "MIT",
   "author": "OpenSea Developers",
