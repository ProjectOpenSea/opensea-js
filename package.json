--- conflicted
+++ resolved
@@ -1,10 +1,6 @@
 {
   "name": "opensea-js",
-<<<<<<< HEAD
   "version": "4.0.25",
-=======
-  "version": "4.0.24",
->>>>>>> 1a303588
   "description": "JavaScript SDK for the OpenSea marketplace. Let users buy or sell crypto collectibles and other cryptogoods, all on your own site!",
   "license": "MIT",
   "author": "OpenSea Developers",
@@ -26,12 +22,8 @@
     "check-types": "tsc --noEmit --project tsconfig.json",
     "coverage-report": "nyc report --reporter=text-lcov | coveralls",
     "docs-build": "typedoc --out docs src/index.ts",
-<<<<<<< HEAD
     "eslint:check": "eslint . --fix --max-warnings 0 --ext .js,.ts",
-=======
-    "eslint:check": "eslint . --max-warnings 0 --ext .js,.ts",
     "integration_tests": "TS_NODE_COMPILER_OPTIONS='{\"module\":\"commonjs\"}' TS_NODE_TRANSPILE_ONLY=true nyc mocha -r ts-node/register src/__integration_tests__/**/*.ts --timeout 15000",
->>>>>>> 1a303588
     "lint:check": "concurrently \"yarn check-types\" \"yarn prettier:check\" \"yarn eslint:check\"",
     "prepare": "husky install && npm run build",
     "test": "TS_NODE_COMPILER_OPTIONS='{\"module\":\"commonjs\"}' TS_NODE_TRANSPILE_ONLY=true nyc mocha -r ts-node/register src/__tests__/**/*.ts --timeout 15000",
