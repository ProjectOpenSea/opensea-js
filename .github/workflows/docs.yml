name: Documentation

on:
  push:
    branches:
      - main
  pull_request:

jobs:
  build-and-deploy:
    runs-on: ubuntu-latest
    steps:
      - uses: actions/checkout@v3
      - uses: actions/setup-node@v3
        with:
          node-version-file: .nvmrc
          cache: npm

      - name: Install dependencies
        run: npm install

      - name: Build docs
        run: npm run docs-build

<<<<<<< HEAD
      - name: Deploy docs 🚀
        if: github.ref == 'refs/heads/main'
        uses: JamesIves/github-pages-deploy-action@v4.4.1
=======
      - name: Deploy 🚀
        if: github.ref == 'refs/heads/main'
        uses: JamesIves/github-pages-deploy-action@v4.4.2
>>>>>>> 8b9aa18d
        with:
          branch: gh-pages
          folder: docs<|MERGE_RESOLUTION|>--- conflicted
+++ resolved
@@ -22,15 +22,9 @@
       - name: Build docs
         run: npm run docs-build
 
-<<<<<<< HEAD
-      - name: Deploy docs 🚀
-        if: github.ref == 'refs/heads/main'
-        uses: JamesIves/github-pages-deploy-action@v4.4.1
-=======
       - name: Deploy 🚀
         if: github.ref == 'refs/heads/main'
         uses: JamesIves/github-pages-deploy-action@v4.4.2
->>>>>>> 8b9aa18d
         with:
           branch: gh-pages
           folder: docs